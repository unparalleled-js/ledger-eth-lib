# flake8:noqa
from ledgereth._meta import author, email, version
from ledgereth.objects import Transaction, SignedTransaction
from ledgereth.accounts import find_account, get_account_by_path, get_accounts
from ledgereth.transactions import sign_transaction, create_transaction

<<<<<<< HEAD
__version__ = version
__author__ = author
__email__ = email
=======
__all__ = [
    "Transaction",
    "SignedTransaction",
    "find_account",
    "get_account_by_path",
    "get_accounts",
    "sign_transaction",
    "create_transaction",
]
__version__ = "0.1.3"
__author__ = "Mike Shultz"
__email__ = "mike@mikeshultz.com"
>>>>>>> 3f945d06
<|MERGE_RESOLUTION|>--- conflicted
+++ resolved
@@ -4,11 +4,6 @@
 from ledgereth.accounts import find_account, get_account_by_path, get_accounts
 from ledgereth.transactions import sign_transaction, create_transaction
 
-<<<<<<< HEAD
-__version__ = version
-__author__ = author
-__email__ = email
-=======
 __all__ = [
     "Transaction",
     "SignedTransaction",
@@ -18,7 +13,6 @@
     "sign_transaction",
     "create_transaction",
 ]
-__version__ = "0.1.3"
-__author__ = "Mike Shultz"
-__email__ = "mike@mikeshultz.com"
->>>>>>> 3f945d06
+__version__ = version
+__author__ = author
+__email__ = email