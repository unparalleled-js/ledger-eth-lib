import binascii
from typing import List, Optional, Tuple, Union

from eth_utils import decode_hex
from rlp import Serializable, decode, encode

from ledgereth.comms import Dongle, dongle_send_data, init_dongle
from ledgereth.constants import DATA_CHUNK_SIZE, DEFAULT_CHAIN_ID, DEFAULT_PATH_STRING
from ledgereth.objects import (
    SerializableTransaction,
    SignedTransaction,
    SignedType1Transaction,
    SignedType2Transaction,
    Transaction,
    TransactionType,
    Type1Transaction,
    Type2Transaction,
)
from ledgereth.utils import (
    chunks,
    coerce_access_list,
    is_bip32_path,
    is_hex_string,
    parse_bip32_path,
)

Text = Union[str, bytes]


def sign_transaction(
    tx: Serializable,
    sender_path: str = DEFAULT_PATH_STRING,
    dongle: Optional[Dongle] = None,
) -> SignedTransaction:
    """Sign a :class:`rlp.Serializable` transaction object.  Compatible with
    ledgereth and web3.py transaction objects.

    :param tx: (:class:`rlp.Serializable`) - Serializable transaction object to
        sign
    :param sender_path: (:code:`str`) - HID derivation path for the account to
        sign with. Defaults to first account in the derivation path.
    :param dongle: (:class:`ledgerblue.Dongle.Dongle`) -  The Dongle instance to
        use to communicate with the Ledger device
    :return: :class:`ledgereth.objects.SignedTransaction` instance for
        transaction
    """
    given_dongle = dongle is not None
    dongle = init_dongle(dongle)
    retval = None

    if isinstance(tx, Transaction):
        encoded_tx = encode(tx, Transaction)
    elif isinstance(tx, Type1Transaction):
        encoded_tx = tx.transaction_type.to_byte() + encode(tx, Type1Transaction)
    elif isinstance(tx, Type2Transaction):
        encoded_tx = tx.transaction_type.to_byte() + encode(tx, Type2Transaction)
    else:
        raise ValueError(
            "Only Transaction and Type2Transaction objects are currently supported"
        )

    if not is_bip32_path(sender_path):
        raise ValueError("Invalid sender BIP32 path given to sign_transaction")

    path = parse_bip32_path(sender_path)
    payload = (len(path) // 4).to_bytes(1, "big") + path + encoded_tx

    chunk_count = 0
    for chunk in chunks(payload, DATA_CHUNK_SIZE):
        chunk_size = len(chunk)

        if chunk_count == 0:
            retval = dongle_send_data(
                dongle,
                "SIGN_TX_FIRST_DATA",
                chunk,
                Lc=chunk_size.to_bytes(1, "big"),
            )
        else:
            retval = dongle_send_data(
                dongle,
                "SIGN_TX_SECONDARY_DATA",
                chunk,
                Lc=chunk_size.to_bytes(1, "big"),
            )
        chunk_count += 1

    if retval is None or len(retval) < 64:
        raise Exception("Invalid response from Ledger")

    chain_id = tx.chain_id or DEFAULT_CHAIN_ID
    r = int(binascii.hexlify(retval[1:33]), 16)
    s = int(binascii.hexlify(retval[33:65]), 16)

    if tx.transaction_type < TransactionType.EIP_2930:
        if (chain_id * 2 + 35) + 1 > 255:
            ecc_parity = retval[0] - ((chain_id * 2 + 35) % 256)
            v = (chain_id * 2 + 35) + ecc_parity
        else:
            v = retval[0]

        signed = SignedTransaction(
            nonce=tx.nonce,
            gas_price=tx.gas_price,
            gas_limit=tx.gas_limit,
            destination=tx.destination,
            amount=tx.amount,
            data=tx.data,
            v=v,
            r=r,
            s=s,
        )
    else:
        y_parity = retval[0]

        if tx.transaction_type == TransactionType.EIP_2930:
            signed = SignedType1Transaction(
                chain_id=tx.chain_id,
                nonce=tx.nonce,
                gas_limit=tx.gas_limit,
                destination=tx.destination,
                amount=tx.amount,
                data=tx.data,
                gas_price=tx.gas_price,
                access_list=tx.access_list,
                y_parity=y_parity,
                sender_r=r,
                sender_s=s,
            )
        else:
            signed = SignedType2Transaction(
                chain_id=tx.chain_id,
                nonce=tx.nonce,
                gas_limit=tx.gas_limit,
                destination=tx.destination,
                amount=tx.amount,
                data=tx.data,
                max_priority_fee_per_gas=tx.max_priority_fee_per_gas,
                max_fee_per_gas=tx.max_fee_per_gas,
                access_list=tx.access_list,
                y_parity=y_parity,
                sender_r=r,
                sender_s=s,
            )

    # If this func inited the dongle, then close it, otherwise core dump
    if not given_dongle:
        dongle.close()

    return signed


def create_transaction(
    destination: Text,
    amount: int,
    gas: int,
    nonce: int,
    data: Text = b"",
    gas_price: int = 0,
    max_priority_fee_per_gas: int = 0,
    max_fee_per_gas: int = 0,
    chain_id: int = DEFAULT_CHAIN_ID,
    sender_path: str = DEFAULT_PATH_STRING,
<<<<<<< HEAD
    access_list: Optional[List[Tuple[Union[bytes, str], List[int]]]] = None,
    dongle: Any = None,
=======
    access_list: Optional[List[Tuple[bytes, List[int]]]] = None,
    dongle: Optional[Dongle] = None,
>>>>>>> 988c3b12
) -> SignedTransaction:
    """Create and sign a transaction from given arguments.

    :param destination: (:code:`str|bytes`) - Destination address (AKA :code:`to`)
    :param amount: (:code:`int`) - Transaction value in wei
    :param gas: (:code:`int`) - Gas limit for the transaction
    :param nonce: (:code:`int`) - Nonce for the transaction
    :param data: (:code:`str|bytes`) - Transaction data (e.g. contract calldata)
    :param gas_price: (:code:`int`) - Gas price in wei to use for the
        transaction.  This is not compatible with :code:`max_fee_per_gas`.
    :param max_priority_fee_per_gas: (:code:`int`) - Priority fee per gas (in
        wei) to provide to the miner of the block.
    :param max_fee_per_gas: (:code:`int`) - Maximum fee in wei to pay for the
        transaction.  This is not compatible with :code:`gas_price`.
    :param chain_id: (:code:`int`) - Chain ID to limit the transaction to.
        Defaults to :code:`1`.
    :param sender_path: (:code:`str`) - `BIP-44`_ HD derivation path for the
        account to sign with. Defaults to first account in the default
        derivation path.
    :param access_list: (:code:`List[Tuple[bytes, List[int]]]`) -
        `EIP-2930`_ access list to use for the transaction.
    :param dongle: (:class:`ledgerblue.Dongle.Dongle`) -  The Dongle instance to
        use to communicate with the Ledger device
    :return: :class:`ledgereth.objects.SignedTransaction` instance for transaction

    .. _`BIP-44`: https://en.bitcoin.it/wiki/BIP_0044
    .. _`EIP-2930`: https://eips.ethereum.org/EIPS/eip-2930
    """
    given_dongle = dongle is not None
    dongle = init_dongle(dongle)

    if type(destination) == str and is_hex_string(destination):
        destination = decode_hex(destination)

    if not data:
        data = b""
    elif type(data) == str and is_hex_string(data):
        data = decode_hex(data)

    # be cool mypy
    assert type(destination) == bytes
    assert type(data) == bytes

    # EIP-1559 transactions should never have gas_price
    if gas_price and (max_priority_fee_per_gas or max_fee_per_gas):
        raise ValueError(
            "gas_price is incompatible with max_priority_fee_per_gas and max_fee_per_gas"
        )

    # we need a gas price for a valid transaction
    if not gas_price and not max_fee_per_gas:
        raise ValueError("gas_price or max_fee_per_gas must be provided")

    # Create a serializable tx object
    if max_fee_per_gas:
        tx = Type2Transaction(
            destination=destination,
            amount=amount,
            gas_limit=gas,
            data=data,
            nonce=nonce,
            chain_id=chain_id,
            max_priority_fee_per_gas=max_priority_fee_per_gas,
            max_fee_per_gas=max_fee_per_gas,
            access_list=coerce_access_list(access_list),
        )
    elif access_list is not None:
        tx = Type1Transaction(
            destination=destination,
            amount=amount,
            gas_limit=gas,
            data=data,
            nonce=nonce,
            chain_id=chain_id,
            gas_price=gas_price,
            access_list=coerce_access_list(access_list),
        )
    else:
        tx = Transaction(
            destination=destination,
            amount=amount,
            gas_limit=gas,
            gas_price=gas_price,
            data=data,
            nonce=nonce,
            chain_id=chain_id,
        )

    signed = sign_transaction(tx, sender_path, dongle=dongle)

    # If this func inited the dongle, then close it, otherwise core dump
    if not given_dongle:
        dongle.close()

    return signed


def decode_transaction(rawtx: bytes, signed: bool = False) -> SerializableTransaction:
    """Decode a raw transaction to a Serializable transaction object

    :param rawtx: (:code:`bytes`) - Raw transaction to decode
    :param signed: (:code:`bool`) - If the raw transaction is a signed
        transaction.
    :return: Decoded :class:`ledgereth.objects.SerializableTransaction` instance
        for transaction
    """
    tx_type = rawtx[0]

    tx = None

    if tx_type < 127:
        if tx_type == 1:
            if signed:
                return SignedType1Transaction.from_rawtx(rawtx)
            else:
                return Type1Transaction.from_rawtx(rawtx)
        elif tx_type == 2:
            if signed:
                return SignedType2Transaction.from_rawtx(rawtx)
            else:
                return Type2Transaction.from_rawtx(rawtx)
        else:
            raise NotImplementedError(
                f"Support for transaction type {tx_type} has not yet been implemented"
            )
    elif signed:
        return SignedTransaction.from_rawtx(rawtx)

    return Transaction.from_rawtx(rawtx)<|MERGE_RESOLUTION|>--- conflicted
+++ resolved
@@ -2,7 +2,7 @@
 from typing import List, Optional, Tuple, Union
 
 from eth_utils import decode_hex
-from rlp import Serializable, decode, encode
+from rlp import Serializable, encode
 
 from ledgereth.comms import Dongle, dongle_send_data, init_dongle
 from ledgereth.constants import DATA_CHUNK_SIZE, DEFAULT_CHAIN_ID, DEFAULT_PATH_STRING
@@ -161,13 +161,8 @@
     max_fee_per_gas: int = 0,
     chain_id: int = DEFAULT_CHAIN_ID,
     sender_path: str = DEFAULT_PATH_STRING,
-<<<<<<< HEAD
     access_list: Optional[List[Tuple[Union[bytes, str], List[int]]]] = None,
-    dongle: Any = None,
-=======
-    access_list: Optional[List[Tuple[bytes, List[int]]]] = None,
     dongle: Optional[Dongle] = None,
->>>>>>> 988c3b12
 ) -> SignedTransaction:
     """Create and sign a transaction from given arguments.
 
