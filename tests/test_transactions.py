"""
Test higher level transaction functionality
"""
from eth_utils import decode_hex
from ledgereth.objects import Transaction
from ledgereth.transactions import create_transaction, sign_transaction


def test_pre_155_send(yield_dongle):
    """Test sending a transaction without EIP-155 (old style), without a chain
    ID"""
    with yield_dongle() as dongle:
        # One can also use create_transaction(), this is ust to add some coverage
        tx = Transaction(
            to=decode_hex("0xf0155486a14539f784739be1c02e93f28eb8e960"),
            value=int(1e17),
            startgas=int(1e6),
            gasprice=int(1e9),
            data=b"",
            nonce=0,
        )
        signed = sign_transaction(tx, dongle=dongle)

        assert signed.v in (37, 38)
        assert signed.r
        assert signed.s


def test_mainnet_send(yield_dongle):
    """Test a mainnet transaction"""
    CHAIN_ID = 1

    with yield_dongle() as dongle:
        signed = create_transaction(
            to="0xf0155486a14539f784739be1c02e93f28eb8e960",
            value=int(1e17),
            gas=int(1e6),
            gas_price=int(1e9),
            data="",
            nonce=0,
            chain_id=CHAIN_ID,
            dongle=dongle,
        )

        assert signed.v in [(CHAIN_ID * 2 + 35) + x for x in (0, 1)]
        assert signed.r
        assert signed.s


def test_rinkeby_send(yield_dongle):
    """Test a rinkeby transaction"""
    CHAIN_ID = 4

    with yield_dongle() as dongle:
        signed = create_transaction(
            to="0xf0155486a14539f784739be1c02e93f28eb8e960",
            value=int(1e17),
            gas=int(1e6),
            gas_price=int(1e9),
            data="",
            nonce=0,
            chain_id=CHAIN_ID,
            dongle=dongle,
        )

        assert signed.v in [(CHAIN_ID * 2 + 35) + x for x in (0, 1)]
        assert signed.r
        assert signed.s


def test_eip1559_send(yield_dongle):
    """Test a type 2 (EIP-1559) transaction"""
    CHAIN_ID = 3
    priority_fee_per_gas = int(1e9)
    max_fee_per_gas = int(20e9)

    with yield_dongle() as dongle:
        # Matches tx from app-ethereum tests
        signed = create_transaction(
            to="0xb2bb2b958afa2e96dab3f3ce7162b87daea39017",
            value=int(1e16),  # 0.01 ETH
            gas=21000,
            priority_fee_per_gas=priority_fee_per_gas,
            max_fee_per_gas=max_fee_per_gas,
            data="",
            nonce=6,
            chain_id=CHAIN_ID,
            dongle=dongle,
        )

<<<<<<< HEAD
        assert signed.max_priority_fee_per_gas == priority_fee_per_gas
        assert signed.max_fee_per_gas == max_fee_per_gas
        # Transaactions after EIP-2930 use a parity byte instead of "v"
        assert signed.y_parity in (1, 2)
        assert signed.sender_r
        assert signed.sender_s
=======
    assert signed.max_priority_fee_per_gas == bribe_per_gas
    assert signed.max_fee_per_gas == max_fee_per_gas
    # Transactions after EIP-2930 use a parity byte instead of "v"
    assert signed.y_parity in (1, 2)
    assert signed.sender_r
    assert signed.sender_s
>>>>>>> f9fe67dc
<|MERGE_RESOLUTION|>--- conflicted
+++ resolved
@@ -88,18 +88,9 @@
             dongle=dongle,
         )
 
-<<<<<<< HEAD
         assert signed.max_priority_fee_per_gas == priority_fee_per_gas
         assert signed.max_fee_per_gas == max_fee_per_gas
-        # Transaactions after EIP-2930 use a parity byte instead of "v"
+        # Transactions after EIP-2930 use a parity byte instead of "v"
         assert signed.y_parity in (1, 2)
         assert signed.sender_r
-        assert signed.sender_s
-=======
-    assert signed.max_priority_fee_per_gas == bribe_per_gas
-    assert signed.max_fee_per_gas == max_fee_per_gas
-    # Transactions after EIP-2930 use a parity byte instead of "v"
-    assert signed.y_parity in (1, 2)
-    assert signed.sender_r
-    assert signed.sender_s
->>>>>>> f9fe67dc
+        assert signed.sender_s